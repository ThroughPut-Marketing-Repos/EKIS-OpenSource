--- conflicted
+++ resolved
@@ -769,13 +769,9 @@
       });
 
       const messageLines = [
-<<<<<<< HEAD
         translate('telegram.verification.singleExchangeWelcome', { exchange: exchangeLabel }),
         translate('telegram.verification.singleExchangeSummary', { exchange: exchangeLabel }),
-=======
-        translate('telegram.verification.welcome'),
-        translate('telegram.verification.exchangeSelected', { exchange: exchangeLabel }),
->>>>>>> c07e0619
+
         translate('telegram.verification.sendUidInstruction')
       ];
 
